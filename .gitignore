--- conflicted
+++ resolved
@@ -10,11 +10,8 @@
 /python/minorminer.egg-info
 /build/
 
-<<<<<<< HEAD
 # Virtual environments
 /env/
 /venv/
-=======
-env/
-wheelhouse/
->>>>>>> 4ddebb7e
+
+/wheelhouse/